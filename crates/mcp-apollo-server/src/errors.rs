<<<<<<< HEAD
use apollo_compiler::{
    Node, Schema,
    ast::{Document, OperationDefinition},
    validation::WithErrors,
};
=======
use apollo_compiler::{Schema, ast::Document, validation::WithErrors};
use apollo_federation::error::FederationError;
>>>>>>> 35147df4
use reqwest::header::{InvalidHeaderName, InvalidHeaderValue};
use rmcp::serde_json;
use tokio::task::JoinError;

use crate::operations::MutationMode;

/// An error in operation parsing
#[derive(Debug, thiserror::Error)]
pub enum OperationError {
    #[error("Could not parse GraphQL document: {0}")]
    GraphQLDocument(Box<WithErrors<Document>>),

    #[error("Internal error: {0}")]
    Internal(String),

    #[error("Operation is missing its required name: {0}")]
    MissingName(String),

    #[error("No operations defined")]
    NoOperations,

    #[error("Invalid JSON: {0}")]
    Json(#[from] serde_json::Error),

    #[error("Too many operations. Expected 1 but got {0}")]
    TooManyOperations(usize),

    #[error(transparent)]
    File(#[from] std::io::Error),

    #[error("Mutation {0} not allowew while with --allow-mutations {1:?}")]
    MutationNotAllowed(Node<OperationDefinition>, MutationMode),

    #[error("Subscriptions are not allowed: {0}")]
    SubscriptionNotAllowed(Node<OperationDefinition>),
}

/// An error in server initialization
#[derive(Debug, thiserror::Error)]
pub enum ServerError {
    #[error("Could not parse GraphQL document: {0}")]
    GraphQLDocument(Box<WithErrors<Document>>),

    #[error("Could not parse GraphQL schema: {0}")]
    GraphQLSchema(Box<WithErrors<Schema>>),

<<<<<<< HEAD
    #[error("Could not parse GraphQL schema: {0}")]
    GraphQLDocumentSchema(Box<WithErrors<Document>>),
=======
    #[error("Federation error in GraphQL schema: {0}")]
    Federation(FederationError),
>>>>>>> 35147df4

    #[error("Invalid JSON: {0}")]
    Json(#[from] serde_json::Error),

    #[error("Failed to create operation: {0}")]
    Operation(#[from] OperationError),

    #[error("Could not open file: {0}")]
    ReadFile(#[from] std::io::Error),

    #[error("invalid header value: {0}")]
    HeaderValue(#[from] InvalidHeaderValue),

    #[error("invalid header name: {0}")]
    HeaderName(#[from] InvalidHeaderName),

    #[error("invalid header: {0}")]
    Header(String),

    #[error("invalid custom_scalar_config: {0}")]
    CustomScalarConfig(serde_json::Error),

    #[error("invalid json schema: {0}")]
    CustomScalarJsonSchema(serde_json::Value),

    #[error("Missing environment variable: {0}")]
    EnvironmentVariable(String),

    #[error("You must define operations or enable introspection")]
    NoOperations,

    #[error("No valid schema was supplied")]
    NoSchema,

    #[error("Failed to start server")]
    StartupError(#[from] JoinError),
}

/// An MCP tool error
pub type McpError = rmcp::model::ErrorData;<|MERGE_RESOLUTION|>--- conflicted
+++ resolved
@@ -1,13 +1,9 @@
-<<<<<<< HEAD
 use apollo_compiler::{
     Node, Schema,
     ast::{Document, OperationDefinition},
     validation::WithErrors,
 };
-=======
-use apollo_compiler::{Schema, ast::Document, validation::WithErrors};
 use apollo_federation::error::FederationError;
->>>>>>> 35147df4
 use reqwest::header::{InvalidHeaderName, InvalidHeaderValue};
 use rmcp::serde_json;
 use tokio::task::JoinError;
@@ -54,13 +50,11 @@
     #[error("Could not parse GraphQL schema: {0}")]
     GraphQLSchema(Box<WithErrors<Schema>>),
 
-<<<<<<< HEAD
     #[error("Could not parse GraphQL schema: {0}")]
     GraphQLDocumentSchema(Box<WithErrors<Document>>),
-=======
+
     #[error("Federation error in GraphQL schema: {0}")]
     Federation(FederationError),
->>>>>>> 35147df4
 
     #[error("Invalid JSON: {0}")]
     Json(#[from] serde_json::Error),
